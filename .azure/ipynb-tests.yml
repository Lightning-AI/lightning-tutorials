--- conflicted
+++ resolved
@@ -75,18 +75,9 @@
         set -e
         sudo apt-get update -q --fix-missing
         sudo apt install -y tree ffmpeg
-<<<<<<< HEAD
         # pip install --upgrade pip
         # pip --version
-        pip install -r requirements.txt -r requirements/data.txt
-=======
-        pip install --upgrade pip
-        pip --version
-        pip install --requirement requirements.txt
-        pip install --requirement _requirements/data.txt
-        sudo pip uninstall -y horovod
-        sudo pip uninstall -y torchtext  # FIXME: this is hotfix for https://github.com/Lightning-AI/lightning/pull/12676
->>>>>>> 023170aa
+        pip install -r requirements.txt -r _requirements/data.txt
         pip list
       displayName: 'Install dependencies'
 
