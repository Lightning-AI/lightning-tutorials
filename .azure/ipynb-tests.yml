--- conflicted
+++ resolved
@@ -44,19 +44,11 @@
     # how much time to give 'run always even if cancelled tasks' before stopping them
     cancelTimeoutInMinutes: "2"
 
-<<<<<<< HEAD
-    pool: "lit-rtx-3090"
-    # this need to have installed docker in the base image...
-    container:
-      image: "pytorchlightning/pytorch_lightning:base-cuda-py3.9-torch1.12-cuda11.6.1"
-      options: "--gpus=all --shm-size=32g -v /usr/bin/docker:/tmp/docker:ro"
-=======
     pool: "$(agent-pool)"
     # this need to have installed docker in the base image...
     container:
       image: "$(docker-image)"
-      options: "--runtime=nvidia -e NVIDIA_VISIBLE_DEVICES=all --shm-size=32g --name ci-container -v /usr/bin/docker:/tmp/docker:ro"
->>>>>>> dc77654d
+      options: "--gpus=all --shm-size=32g -v /usr/bin/docker:/tmp/docker:ro"
 
     variables:
       ACCELERATOR: CPU,GPU
@@ -91,8 +83,6 @@
         set -e
         sudo apt-get update -q --fix-missing
         sudo apt install -y tree ffmpeg
-        # pip install --upgrade pip
-        # pip --version
         pip install -r requirements.txt -r _requirements/data.txt
         pip list
       displayName: 'Install dependencies'
