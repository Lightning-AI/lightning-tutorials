trigger: none
pr:
  branches:
    include: [ main ]
  autoCancel: "true"
  drafts: "true"

jobs:

  - job: nbval
    # how long to run the job before automatically cancelling
    timeoutInMinutes: "95"
    # how much time to give 'run always even if cancelled tasks' before stopping them
    cancelTimeoutInMinutes: "2"

    pool: "lit-rtx-3090"
    # this need to have installed docker in the base image...
    container:
<<<<<<< HEAD
      image: "pytorchlightning/pytorch_lightning:base-cuda-py3.8-torch1.9-cuda11.1.1"
      options: "--runtime=nvidia -e NVIDIA_VISIBLE_DEVICES=all --shm-size=32g -v /usr/bin/docker:/tmp/docker:ro"
=======
      image: "pytorchlightning/pytorch_lightning:base-cuda-py3.9-torch1.12-cuda11.6.1"
      options: "--runtime=nvidia -e NVIDIA_VISIBLE_DEVICES=all --shm-size=32g --name ci-container -v /usr/bin/docker:/tmp/docker:ro"
>>>>>>> 866899f9

    variables:
      ACCELERATOR: CPU,GPU
      PATH_DATASETS: "$(Build.Repository.LocalPath)/.datasets"
      DEVICES: $( python -c 'print("$(Agent.Name)".split("_")[-1])' )

    steps:

    - bash: |
        echo "##vso[task.setvariable variable=CUDA_VISIBLE_DEVICES]$(DEVICES)"
        echo "##vso[task.setvariable variable=CONTAINER_ID]$(head -1 /proc/self/cgroup|cut -d/ -f3)"
      displayName: 'Set environment variables'

    - bash: |
        lspci | egrep 'VGA|3D'
        whereis nvidia
        nvidia-smi
        echo $CUDA_VISIBLE_DEVICES
        echo $CONTAINER_ID
        python --version
        pip list | grep torch
      displayName: 'Image info & NVIDIA'

    - script: |
        /tmp/docker exec -t -u 0 $CONTAINER_ID \
        sh -c "apt-get update && DEBIAN_FRONTEND=noninteractive apt-get -o Dpkg::Options::="--force-confold" -y install sudo"
      displayName: 'Install Sudo in container (thanks Microsoft!)'

    - bash: |
        set -e
        sudo apt-get update -q --fix-missing
        sudo apt install -y tree ffmpeg
        pip install --upgrade pip
        pip --version
        pip install --requirement requirements.txt
        pip install --requirement requirements/data.txt
        sudo pip uninstall -y horovod
        sudo pip uninstall -y torchtext  # FIXME: this is hotfix for https://github.com/Lightning-AI/lightning/pull/12676
        pip list
      displayName: 'Install dependencies'

    - bash: |
        python -c "import torch ; mgpu = torch.cuda.device_count() ; assert mgpu > 0, f'GPU: {mgpu}'"
      displayName: 'Sanity check'

    - bash: |
        mkdir $(PATH_DATASETS)
        head=$(git rev-parse origin/main)
        printf "Head: $head\n"
        git diff --name-only $head --output=target-diff.txt
        python .actions/assistant.py group-folders target-diff.txt
        printf "Changed folders:\n"
        cat changed-folders.txt
      displayName: 'Process folders'

    - script: |
        COUNT=$(python -c "lines = open('changed-folders.txt').readlines() ; print(len(lines))")
        printf "Changed folders: $COUNT\n"
        echo "##vso[task.setvariable variable=folders;isOutput=true]$COUNT"
      name: changed

    - bash: |
        while IFS= read -r line; do
            python .actions/assistant.py convert-ipynb $line
        done <<< $(cat changed-folders.txt)
      condition: gt(variables['changed.folders'], 0)
      displayName: 'Generate notebook'

    - bash: |
        set -e
        while IFS= read -r line; do
            python .actions/assistant.py bash-test $line
            cat .actions/_ipynb-test.sh
            bash .actions/_ipynb-test.sh
        done <<< $(cat changed-folders.txt)
      condition: and(succeeded(), gt(variables['changed.folders'], 0))
      env:
        KAGGLE_USERNAME: $(KAGGLE_USERNAME)
        KAGGLE_KEY: $(KAGGLE_KEY)
      displayName: 'PyTest notebook'<|MERGE_RESOLUTION|>--- conflicted
+++ resolved
@@ -16,13 +16,8 @@
     pool: "lit-rtx-3090"
     # this need to have installed docker in the base image...
     container:
-<<<<<<< HEAD
-      image: "pytorchlightning/pytorch_lightning:base-cuda-py3.8-torch1.9-cuda11.1.1"
-      options: "--runtime=nvidia -e NVIDIA_VISIBLE_DEVICES=all --shm-size=32g -v /usr/bin/docker:/tmp/docker:ro"
-=======
       image: "pytorchlightning/pytorch_lightning:base-cuda-py3.9-torch1.12-cuda11.6.1"
-      options: "--runtime=nvidia -e NVIDIA_VISIBLE_DEVICES=all --shm-size=32g --name ci-container -v /usr/bin/docker:/tmp/docker:ro"
->>>>>>> 866899f9
+      options: "--gpus=all --shm-size=32g -v /usr/bin/docker:/tmp/docker:ro"
 
     variables:
       ACCELERATOR: CPU,GPU
