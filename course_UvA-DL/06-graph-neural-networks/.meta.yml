title: "Tutorial 6: Basics of Graph Neural Networks"
author: Phillip Lippe
created: 2021-06-07
<<<<<<< HEAD
updated: 2021-11-29
=======
updated: 2021-12-04
>>>>>>> 8039f193
license: CC BY-SA
build: 0
tags:
  - Graph
description: |
  In this tutorial, we will discuss the application of neural networks on graphs.
  Graph Neural Networks (GNNs) have recently gained increasing popularity in both applications and research,
  including domains such as social networks, knowledge graphs, recommender systems, and bioinformatics.
  While the theory and math behind GNNs might first seem complicated,
  the implementation of those models is quite simple and helps in understanding the methodology.
  Therefore, we will discuss the implementation of basic network layers of a GNN,
  namely graph convolutions, and attention layers.
  Finally, we will apply a GNN on semi-supervised node classification and molecule categorization.
  This notebook is part of a lecture series on Deep Learning at the University of Amsterdam.
  The full list of tutorials can be found at https://uvadlc-notebooks.rtfd.io.
requirements:
  - torch-scatter
  - torch-sparse
  - torch-cluster
  - torch-spline-conv
  - torch-geometric==2.0.2
pip__find-link:
  # - https://pytorch-geometric.com/whl/torch-1.8.0+cu101.html
  - https://pytorch-geometric.com/whl/torch-%(TORCH_MAJOR_DOT_MINOR)s.0+%(DEVICE)s.html
accelerator:
  - CPU
  - GPU<|MERGE_RESOLUTION|>--- conflicted
+++ resolved
@@ -1,11 +1,7 @@
 title: "Tutorial 6: Basics of Graph Neural Networks"
 author: Phillip Lippe
 created: 2021-06-07
-<<<<<<< HEAD
-updated: 2021-11-29
-=======
 updated: 2021-12-04
->>>>>>> 8039f193
 license: CC BY-SA
 build: 0
 tags:
