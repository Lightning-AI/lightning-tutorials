# %% [markdown]
# <div class="center-wrapper"><div class="video-wrapper"><iframe src="https://www.youtube.com/embed/hGZ6wa07Vak" title="YouTube video player" frameborder="0" allow="accelerometer; autoplay; clipboard-write; encrypted-media; gyroscope; picture-in-picture" allowfullscreen></iframe></div></div>
# Despite the huge success of Transformers in NLP, we will _not_ include the NLP domain in our notebook here.
# There are many courses at the University of Amsterdam that focus on Natural Language Processing
# and take a closer look at the application of the Transformer architecture in NLP
# ([NLP2](https://studiegids.uva.nl/xmlpages/page/2020-2021/zoek-vak/vak/79628),
# [Advanced Topics in Computational Semantics](https://studiegids.uva.nl/xmlpages/page/2020-2021/zoek-vak/vak/80162)).
# Furthermore, and most importantly, there is so much more to the Transformer architecture.
# NLP is the domain the Transformer architecture has been originally proposed for and had the greatest impact on,
# but it also accelerated research in other domains, recently even [Computer Vision](https://arxiv.org/abs/2010.11929).
# Thus, we focus here on what makes the Transformer and self-attention so powerful in general.
# In a second notebook, we will look at Vision Transformers, i.e. Transformers for image classification
# ([link to notebook](https://uvadlc-notebooks.readthedocs.io/en/latest/tutorial_notebooks/tutorial15/Vision_Transformer.html)).
#
# Below, we import our standard libraries.

# %%
# Standard libraries
import math
import os
import urllib.request
from functools import partial
from urllib.error import HTTPError

# PyTorch Lightning
import lightning as L

# Plotting
import matplotlib
import matplotlib.pyplot as plt
import matplotlib_inline.backend_inline
import numpy as np
import seaborn as sns

# PyTorch
import torch
import torch.nn as nn
import torch.nn.functional as F
import torch.optim as optim
import torch.utils.data as data

# Torchvision
import torchvision
from lightning.pytorch.callbacks import ModelCheckpoint
from torchvision import transforms
from torchvision.datasets import CIFAR100
from tqdm.notebook import tqdm

plt.set_cmap("cividis")
# %matplotlib inline
matplotlib_inline.backend_inline.set_matplotlib_formats("svg", "pdf")  # For export
matplotlib.rcParams["lines.linewidth"] = 2.0
sns.reset_orig()

# Path to the folder where the datasets are/should be downloaded (e.g. CIFAR10)
DATASET_PATH = os.environ.get("PATH_DATASETS", "data/")
# Path to the folder where the pretrained models are saved
CHECKPOINT_PATH = os.environ.get("PATH_CHECKPOINT", "saved_models/Transformers/")

# Setting the seed
L.seed_everything(42)

# Ensure that all operations are deterministic on GPU (if used) for reproducibility
torch.backends.cudnn.deterministic = True
torch.backends.cudnn.benchmark = False

device = torch.device("cuda:0") if torch.cuda.is_available() else torch.device("cpu")
print("Device:", device)

# %% [markdown]
# Two pre-trained models are downloaded below.
# Make sure to have adjusted your `CHECKPOINT_PATH` before running this code if not already done.

# %%
# Github URL where saved models are stored for this tutorial
base_url = "https://raw.githubusercontent.com/phlippe/saved_models/main/tutorial6/"
# Files to download
pretrained_files = ["ReverseTask.ckpt", "SetAnomalyTask.ckpt"]

# Create checkpoint path if it doesn't exist yet
os.makedirs(CHECKPOINT_PATH, exist_ok=True)

# For each file, check whether it already exists. If not, try downloading it.
for file_name in pretrained_files:
    file_path = os.path.join(CHECKPOINT_PATH, file_name)
    if "/" in file_name:
        os.makedirs(file_path.rsplit("/", 1)[0], exist_ok=True)
    if not os.path.isfile(file_path):
        file_url = base_url + file_name
        print("Downloading %s..." % file_url)
        try:
            urllib.request.urlretrieve(file_url, file_path)
        except HTTPError as e:
            print(
                "Something went wrong. Please try to download the file manually,"
                " or contact the author with the full output including the following error:\n",
                e,
            )

# %% [markdown]
# ## The Transformer architecture
#
# In the first part of this notebook, we will implement the Transformer architecture by hand.
# As the architecture is so popular, there already exists a Pytorch module `nn.Transformer`
# ([documentation](https://pytorch.org/docs/stable/generated/torch.nn.Transformer.html))
# and a [tutorial](https://pytorch.org/tutorials/beginner/transformer_tutorial.html)
# on how to use it for next token prediction.
# However, we will implement it here ourselves, to get through to the smallest details.
#
# There are of course many more tutorials out there about attention and Transformers.
# Below, we list a few that are worth exploring if you are interested in the topic
# and might want yet another perspective on the topic after this one:
#
# * [Transformer: A Novel Neural Network Architecture for Language Understanding
# (Jakob Uszkoreit, 2017)](https://ai.googleblog.com/2017/08/transformer-novel-neural-network.html) - The original Google blog post about the Transformer paper, focusing on the application in machine translation.
# * [The Illustrated Transformer (Jay Alammar, 2018)](http://jalammar.github.io/illustrated-transformer/) - A very popular and great blog post intuitively explaining the Transformer architecture with many nice visualizations.
# The focus is on NLP.
# * [Attention?
# Attention!
# (Lilian Weng, 2018)](https://lilianweng.github.io/lil-log/2018/06/24/attention-attention.html) - A nice blog post summarizing attention mechanisms in many domains including vision.
# * [Illustrated: Self-Attention (Raimi Karim, 2019)](https://towardsdatascience.com/illustrated-self-attention-2d627e33b20a) - A nice visualization of the steps of self-attention.
# Recommended going through if the explanation below is too abstract for you.
# * [The Transformer family (Lilian Weng, 2020)](https://lilianweng.github.io/lil-log/2020/04/07/the-transformer-family.html) - A very detailed blog post reviewing more variants of Transformers besides the original one.

# %% [markdown]
# ### What is Attention?
#
# The attention mechanism describes a recent new group of layers in neural networks that has attracted
# a lot of interest in the past few years, especially in sequence tasks.
# There are a lot of different possible definitions of "attention" in the literature,
# but the one we will use here is the following: _the attention mechanism describes a weighted average
# of (sequence) elements with the weights dynamically computed based on an input query and elements' keys_.
# So what does this exactly mean?
# The goal is to take an average over the features of multiple elements.
# However, instead of weighting each element equally, we want to weight them depending on their actual values.
# In other words, we want to dynamically decide on which inputs we want to "attend" more than others.
# In particular, an attention mechanism has usually four parts we need to specify:
#
# * **Query**: The query is a feature vector that describes what we are looking for in the sequence, i.e. what would we maybe want to pay attention to.
# * **Keys**: For each input element, we have a key which is again a feature vector.
# This feature vector roughly describes what the element is "offering", or when it might be important.
# The keys should be designed such that we can identify the elements we want to pay attention to based on the query.
# * **Values**: For each input element, we also have a value vector.
# This feature vector is the one we want to average over.
# * **Score function**: To rate which elements we want to pay attention to, we need to specify a score function $f_{attn}$.
# The score function takes the query and a key as input, and output the score/attention weight of the query-key pair.
# It is usually implemented by simple similarity metrics like a dot product, or a small MLP.
#
#
# The weights of the average are calculated by a softmax over all score function outputs.
# Hence, we assign those value vectors a higher weight whose corresponding key is most similar to the query.
# If we try to describe it with pseudo-math, we can write:
#
# $$
# \alpha_i = \frac{\exp\left(f_{attn}\left(\text{key}_i, \text{query}\right)\right)}{\sum_j \exp\left(f_{attn}\left(\text{key}_j, \text{query}\right)\right)}, \hspace{5mm} \text{out} = \sum_i \alpha_i \cdot \text{value}_i
# $$
#
# Visually, we can show the attention over a sequence of words as follows:
#
# <center width="100%" style="padding:25px"><img src="attention_example.svg" width="750px"></center>
#
# For every word, we have one key and one value vector.
# The query is compared to all keys with a score function (in this case the dot product) to determine the weights.
# The softmax is not visualized for simplicity.
# Finally, the value vectors of all words are averaged using the attention weights.
#
# Most attention mechanisms differ in terms of what queries they use, how the key and value vectors are defined,
# and what score function is used.
# The attention applied inside the Transformer architecture is called **self-attention**.
# In self-attention, each sequence element provides a key, value, and query.
# For each element, we perform an attention layer where based on its query,
# we check the similarity of the all sequence elements' keys, and returned a different,
# averaged value vector for each element.
# We will now go into a bit more detail by first looking at the specific implementation of the attention mechanism
# which is in the Transformer case the scaled dot product attention.

# %% [markdown]
# ### Scaled Dot Product Attention
#
# The core concept behind self-attention is the scaled dot product attention.
# Our goal is to have an attention mechanism with which any element in a sequence can attend to any other while
# still being efficient to compute.
# The dot product attention takes as input a set of queries
# $Q\in\mathbb{R}^{T\times d_k}$, keys $K\in\mathbb{R}^{T\times d_k}$
# and values $V\in\mathbb{R}^{T\times d_v}$ where $T$ is the sequence length,
# and $d_k$ and $d_v$ are the hidden dimensionality for queries/keys and values respectively.
# For simplicity, we neglect the batch dimension for now.
# The attention value from element $i$ to $j$ is based on its similarity of the query $Q_i$ and key $K_j$,
# using the dot product as the similarity metric.
# In math, we calculate the dot product attention as follows:
#
# $$\text{Attention}(Q,K,V)=\text{softmax}\left(\frac{QK^T}{\sqrt{d_k}}\right)V$$
#
# The matrix multiplication $QK^T$ performs the dot product for every possible pair of queries and keys,
# resulting in a matrix of the shape $T\times T$.
# Each row represents the attention logits for a specific element $i$ to all other elements in the sequence.
# On these, we apply a softmax and multiply with the value vector to obtain a weighted mean
# (the weights being determined by the attention).
# Another perspective on this attention mechanism offers the computation graph which is visualized below
# (figure credit - [Vaswani et al., 2017](https://arxiv.org/abs/1706.03762)).
#
# <center width="100%"><img src="scaled_dot_product_attn.svg" width="210px"></center>
#
# One aspect we haven't discussed yet is the scaling factor of $1/\sqrt{d_k}$.
# This scaling factor is crucial to maintain an appropriate variance of attention values after initialization.
# Remember that we intialize our layers with the intention of having equal variance throughout the model, and hence,
# $Q$ and $K$ might also have a variance close to $1$.
# However, performing a dot product over two vectors with a variance $\sigma$ results
# in a scalar having $d_k$-times higher variance:
#
# $$q_i \sim \mathcal{N}(0,\sigma), k_i \sim \mathcal{N}(0,\sigma) \to \text{Var}\left(\sum_{i=1}^{d_k} q_i\cdot k_i\right) = \sigma\cdot d_k$$
#
#
# If we do not scale down the variance back to $\sigma$, the softmax over the logits will already saturate
# to $1$ for one random element and $0$ for all others.
# The gradients through the softmax will be close to zero so that we can't learn the parameters appropriately.
#
# The block `Mask (opt.
# )` in the diagram above represents the optional masking of specific entries in the attention matrix.
# This is for instance used if we stack multiple sequences with different lengths into a batch.
# To still benefit from parallelization in PyTorch, we pad the sentences to the same length and mask out the padding
# tokens during the calculation of the attention values.
# This is usually done by setting the respective attention logits to a very low value.
#
# After we have discussed the details of the scaled dot product attention block, we can write a function below
# which computes the output features given the triple of queries, keys, and values:


# %%
def scaled_dot_product(q, k, v, mask=None):
    d_k = q.size()[-1]
    attn_logits = torch.matmul(q, k.transpose(-2, -1))
    attn_logits = attn_logits / math.sqrt(d_k)
    if mask is not None:
        attn_logits = attn_logits.masked_fill(mask == 0, -9e15)
    attention = F.softmax(attn_logits, dim=-1)
    values = torch.matmul(attention, v)
    return values, attention


# %% [markdown]
# Note that our code above supports any additional dimensionality in front of the sequence length
# so that we can also use it for batches.
# However, for a better understanding, let's generate a few random queries, keys, and value vectors,
# and calculate the attention outputs:

# %%
seq_len, d_k = 3, 2
L.seed_everything(42)
q = torch.randn(seq_len, d_k)
k = torch.randn(seq_len, d_k)
v = torch.randn(seq_len, d_k)
values, attention = scaled_dot_product(q, k, v)
print("Q\n", q)
print("K\n", k)
print("V\n", v)
print("Values\n", values)
print("Attention\n", attention)

# %% [markdown]
# Before continuing, make sure you can follow the calculation of the specific values here, and also check it by hand.
# It is important to fully understand how the scaled dot product attention is calculated.

# %% [markdown]
# ### Multi-Head Attention
#
# The scaled dot product attention allows a network to attend over a sequence.
# However, often there are multiple different aspects a sequence element wants to attend to,
# and a single weighted average is not a good option for it.
# This is why we extend the attention mechanisms to multiple heads,
# i.e. multiple different query-key-value triplets on the same features.
# Specifically, given a query, key, and value matrix, we transform those into $h$ sub-queries, sub-keys,
# and sub-values, which we pass through the scaled dot product attention independently.
# Afterward, we concatenate the heads and combine them with a final weight matrix.
# Mathematically, we can express this operation as:
#
# $$
# \begin{split}
#     \text{Multihead}(Q,K,V) & = \text{Concat}(\text{head}_1,...,\text{head}_h)W^{O}\\
#     \text{where } \text{head}_i & = \text{Attention}(QW_i^Q,KW_i^K, VW_i^V)
# \end{split}
# $$
#
# We refer to this as Multi-Head Attention layer with the learnable parameters
# $W_{1...h}^{Q}\in\mathbb{R}^{D\times d_k}$,
# $W_{1...h}^{K}\in\mathbb{R}^{D\times d_k}$,
# $W_{1...h}^{V}\in\mathbb{R}^{D\times d_v}$,
# and $W^{O}\in\mathbb{R}^{h\cdot d_k\times d_{out}}$ ($D$ being the input dimensionality).
# Expressed in a computational graph, we can visualize it as below
# (figure credit - [Vaswani et al., 2017](https://arxiv.org/abs/1706.03762)).
#
# <center width="100%"><img src="multihead_attention.svg" width="230px"></center>
#
# How are we applying a Multi-Head Attention layer in a neural network,
# where we don't have an arbitrary query, key, and value vector as input?
# Looking at the computation graph above, a simple but effective implementation is to set the current
# feature map in a NN, $X\in\mathbb{R}^{B\times T\times d_{\text{model}}}$, as $Q$, $K$ and $V$
# ($B$ being the batch size, $T$ the sequence length, $d_{\text{model}}$ the hidden dimensionality of $X$).
# The consecutive weight matrices $W^{Q}$, $W^{K}$, and $W^{V}$ can transform $X$ to the corresponding
# feature vectors that represent the queries, keys, and values of the input.
# Using this approach, we can implement the Multi-Head Attention module below.


# %%
class MultiheadAttention(nn.Module):
    def __init__(self, input_dim, embed_dim, num_heads):
        super().__init__()
        assert embed_dim % num_heads == 0, "Embedding dimension must be 0 modulo number of heads."

        self.embed_dim = embed_dim
        self.num_heads = num_heads
        self.head_dim = embed_dim // num_heads

        # Stack all weight matrices 1...h together for efficiency
        # Note that in many implementations you see "bias=False" which is optional
        self.qkv_proj = nn.Linear(input_dim, 3 * embed_dim)
        self.o_proj = nn.Linear(embed_dim, embed_dim)

        self._reset_parameters()

    def _reset_parameters(self):
        # Original Transformer initialization, see PyTorch documentation
        nn.init.xavier_uniform_(self.qkv_proj.weight)
        self.qkv_proj.bias.data.fill_(0)
        nn.init.xavier_uniform_(self.o_proj.weight)
        self.o_proj.bias.data.fill_(0)

    def forward(self, x, mask=None, return_attention=False):
        batch_size, seq_length, embed_dim = x.size()
        qkv = self.qkv_proj(x)

        # Separate Q, K, V from linear output
        qkv = qkv.reshape(batch_size, seq_length, self.num_heads, 3 * self.head_dim)
        qkv = qkv.permute(0, 2, 1, 3)  # [Batch, Head, SeqLen, Dims]
        q, k, v = qkv.chunk(3, dim=-1)

        # Determine value outputs
        values, attention = scaled_dot_product(q, k, v, mask=mask)
        values = values.permute(0, 2, 1, 3)  # [Batch, SeqLen, Head, Dims]
        values = values.reshape(batch_size, seq_length, embed_dim)
        o = self.o_proj(values)

        if return_attention:
            return o, attention
        else:
            return o


# %% [markdown]
# One crucial characteristic of the multi-head attention is that it is permutation-equivariant with respect to its inputs.
# This means that if we switch two input elements in the sequence, e.g. $X_1\leftrightarrow X_2$
# (neglecting the batch dimension for now), the output is exactly the same besides the elements 1 and 2 switched.
# Hence, the multi-head attention is actually looking at the input not as a sequence, but as a set of elements.
# This property makes the multi-head attention block and the Transformer architecture so powerful and widely applicable!
# But what if the order of the input is actually important for solving the task, like language modeling?
# The answer is to encode the position in the input features, which we will take a closer look at later
# (topic _Positional encodings_ below).
#
# Before moving on to creating the Transformer architecture, we can compare the self-attention operation
# with our other common layer competitors for sequence data: convolutions and recurrent neural networks.
# Below you can find a table by [Vaswani et al.
# (2017)](https://arxiv.org/abs/1706.03762) on the complexity per layer, the number of sequential operations,
# and maximum path length.
# The complexity is measured by the upper bound of the number of operations to perform, while the maximum path
# length represents the maximum number of steps a forward or backward signal has to traverse to reach any other position.
# The lower this length, the better gradient signals can backpropagate for long-range dependencies.
# Let's take a look at the table below:
#
#
# <center width="100%"><img src="comparison_conv_rnn.svg" width="600px"></center>
#
# $n$ is the sequence length, $d$ is the representation dimension and $k$ is the kernel size of convolutions.
# In contrast to recurrent networks, the self-attention layer can parallelize all its operations making it much faster
# to execute for smaller sequence lengths.
# However, when the sequence length exceeds the hidden dimensionality, self-attention becomes more expensive than RNNs.
# One way of reducing the computational cost for long sequences is by restricting the self-attention to a neighborhood
# of inputs to attend over, denoted by $r$.
# Nevertheless, there has been recently a lot of work on more efficient Transformer architectures that still allow long
# dependencies, of which you can find an overview in the paper by [Tay et al.
# (2020)](https://arxiv.org/abs/2009.06732) if interested.

# %% [markdown]
# ### Transformer Encoder
#
# <div class="center-wrapper"><div class="video-wrapper"><iframe src="https://www.youtube.com/embed/QdTgJ85E6YA" title="YouTube video player" frameborder="0" allow="accelerometer; autoplay; clipboard-write; encrypted-media; gyroscope; picture-in-picture" allowfullscreen></iframe></div></div>
#
# Next, we will look at how to apply the multi-head attention blog inside the Transformer architecture.
# Originally, the Transformer model was designed for machine translation.
# Hence, it got an encoder-decoder structure where the encoder takes as input the sentence in the original language
# and generates an attention-based representation.
# On the other hand, the decoder attends over the encoded information and generates the translated sentence
# in an autoregressive manner, as in a standard RNN.
# While this structure is extremely useful for Sequence-to-Sequence tasks with the necessity of autoregressive decoding,
# we will focus here on the encoder part.
# Many advances in NLP have been made using pure encoder-based Transformer models (if interested, models include the
# [BERT](https://arxiv.org/abs/1810.04805)-family,
# the [Vision Transformer](https://arxiv.org/abs/2010.11929), and more),
# and in our tutorial, we will also mainly focus on the encoder part.
# If you have understood the encoder architecture, the decoder is a very small step to implement as well.
# The full Transformer architecture looks as follows
# (figure credit - [Vaswani et al., 2017](https://arxiv.org/abs/1706.03762)).
# :
#
# <center width="100%"><img src="transformer_architecture.svg" width="400px"></center>
#
# The encoder consists of $N$ identical blocks that are applied in sequence.
# Taking as input $x$, it is first passed through a Multi-Head Attention block as we have implemented above.
# The output is added to the original input using a residual connection,
# and we apply a consecutive Layer Normalization on the sum.
# Overall, it calculates $\text{LayerNorm}(x+\text{Multihead}(x,x,x))$
# ($x$ being $Q$, $K$ and $V$ input to the attention layer).
# The residual connection is crucial in the Transformer architecture for two reasons:
#
# 1.
# Similar to ResNets, Transformers are designed to be very deep.
# Some models contain more than 24 blocks in the encoder.
# Hence, the residual connections are crucial for enabling a smooth gradient flow through the model.
# 2.
# Without the residual connection, the information about the original sequence is lost.
# Remember that the Multi-Head Attention layer ignores the position of elements in a sequence,
# and can only learn it based on the input features.
# Removing the residual connections would mean that this information is lost after the first attention layer
# (after initialization), and with a randomly initialized query and key vector,
# the output vectors for position $i$ has no relation to its original input.
# All outputs of the attention are likely to represent similar/same information,
# and there is no chance for the model to distinguish which information came from which input element.
# An alternative option to residual connection would be to fix at least one head to focus on its original input,
# but this is very inefficient and does not have the benefit of the improved gradient flow.
#
# The Layer Normalization also plays an important role in the Transformer architecture as it enables faster
# training and provides small regularization.
# Additionally, it ensures that the features are in a similar magnitude among the elements in the sequence.
# We are not using Batch Normalization because it depends on the batch size which is often small with Transformers
# (they require a lot of GPU memory), and BatchNorm has shown to perform particularly bad in language
# as the features of words tend to have a much higher variance (there are many, very rare words
# which need to be considered for a good distribution estimate).
#
# Additionally to the Multi-Head Attention, a small fully connected feed-forward network is added to the model,
# which is applied to each position separately and identically.
# Specifically, the model uses a Linear$\to$ReLU$\to$Linear MLP.
# The full transformation including the residual connection can be expressed as:
#
# $$
# \begin{split}
#     \text{FFN}(x) & = \max(0, xW_1+b_1)W_2 + b_2\\
#     x & = \text{LayerNorm}(x + \text{FFN}(x))
# \end{split}
# $$
#
# This MLP adds extra complexity to the model and allows transformations on each sequence element separately.
# You can imagine as this allows the model to "post-process" the new information added
# by the previous Multi-Head Attention, and prepare it for the next attention block.
# Usually, the inner dimensionality of the MLP is 2-8$\times$ larger than $d_{\text{model}}$,
# i.e. the dimensionality of the original input $x$.
# The general advantage of a wider layer instead of a narrow, multi-layer MLP is the faster, parallelizable execution.
#
# Finally, after looking at all parts of the encoder architecture, we can start implementing it below.
# We first start by implementing a single encoder block.
# Additionally to the layers described above, we will add dropout layers in the MLP and on the output
# of the MLP and Multi-Head Attention for regularization.


# %%
class EncoderBlock(nn.Module):
    def __init__(self, input_dim, num_heads, dim_feedforward, dropout=0.0):
        """
        Args:
            input_dim: Dimensionality of the input
            num_heads: Number of heads to use in the attention block
            dim_feedforward: Dimensionality of the hidden layer in the MLP
            dropout: Dropout probability to use in the dropout layers
        """
        super().__init__()

        # Attention layer
        self.self_attn = MultiheadAttention(input_dim, input_dim, num_heads)

        # Two-layer MLP
        self.linear_net = nn.Sequential(
            nn.Linear(input_dim, dim_feedforward),
            nn.Dropout(dropout),
            nn.ReLU(inplace=True),
            nn.Linear(dim_feedforward, input_dim),
        )

        # Layers to apply in between the main layers
        self.norm1 = nn.LayerNorm(input_dim)
        self.norm2 = nn.LayerNorm(input_dim)
        self.dropout = nn.Dropout(dropout)

    def forward(self, x, mask=None):
        # Attention part
        attn_out = self.self_attn(x, mask=mask)
        x = x + self.dropout(attn_out)
        x = self.norm1(x)

        # MLP part
        linear_out = self.linear_net(x)
        x = x + self.dropout(linear_out)
        x = self.norm2(x)

        return x


# %% [markdown]
# Based on this block, we can implement a module for the full Transformer encoder.
# Additionally to a forward function that iterates through the sequence of encoder blocks,
# we also provide a function called `get_attention_maps`.
# The idea of this function is to return the attention probabilities for all Multi-Head Attention blocks in the encoder.
# This helps us in understanding, and in a sense, explaining the model.
# However, the attention probabilities should be interpreted with a grain of salt as it does not necessarily
# reflect the true interpretation of the model (there is a series of papers about this,
# including [Attention is not Explanation](https://arxiv.org/abs/1902.10186)
# and [Attention is not not Explanation](https://arxiv.org/abs/1908.04626)).


# %%
class TransformerEncoder(nn.Module):
    def __init__(self, num_layers, **block_args):
        super().__init__()
        self.layers = nn.ModuleList([EncoderBlock(**block_args) for _ in range(num_layers)])

    def forward(self, x, mask=None):
        for layer in self.layers:
            x = layer(x, mask=mask)
        return x

    def get_attention_maps(self, x, mask=None):
        attention_maps = []
        for layer in self.layers:
            _, attn_map = layer.self_attn(x, mask=mask, return_attention=True)
            attention_maps.append(attn_map)
            x = layer(x)
        return attention_maps


# %% [markdown]
# ### Positional encoding
#
# We have discussed before that the Multi-Head Attention block is permutation-equivariant,
# and cannot distinguish whether an input comes before another one in the sequence or not.
# In tasks like language understanding, however, the position is important for interpreting the input words.
# The position information can therefore be added via the input features.
# We could learn a embedding for every possible position, but this would not generalize to a dynamical
# input sequence length.
# Hence, the better option is to use feature patterns that the network can identify from the features
# and potentially generalize to larger sequences.
# The specific pattern chosen by Vaswani et al.
# are sine and cosine functions of different frequencies, as follows:
#
# $$
# PE_{(pos,i)} = \begin{cases}
#     \sin\left(\frac{pos}{10000^{i/d_{\text{model}}}}\right) & \text{if}\hspace{3mm} i \text{ mod } 2=0\\
#     \cos\left(\frac{pos}{10000^{(i-1)/d_{\text{model}}}}\right) & \text{otherwise}\\
# \end{cases}
# $$
#
# $PE_{(pos,i)}$ represents the position encoding at position $pos$ in the sequence, and hidden dimensionality $i$.
# These values, concatenated for all hidden dimensions, are added to the original input features
# (in the Transformer visualization above, see "Positional encoding"), and constitute the position information.
# We distinguish between even ($i \text{ mod } 2=0$) and uneven ($i \text{ mod } 2=1$)
# hidden dimensionalities where we apply a sine/cosine respectively.
# The intuition behind this encoding is that you can represent $PE_{(pos+k,:)}$ as a linear function
# of $PE_{(pos,:)}$, which might allow the model to easily attend to relative positions.
# The wavelengths in different dimensions range from $2\pi$ to $10000\cdot 2\pi$.
#
# The positional encoding is implemented below.
# The code is taken from the [PyTorch tutorial](https://pytorch.org/tutorials/beginner/transformer_tutorial.html#define-the-model)
# about Transformers on NLP and adjusted for our purposes.


# %%
class PositionalEncoding(nn.Module):
    def __init__(self, d_model, max_len=5000):
        """
        Args
            d_model: Hidden dimensionality of the input.
            max_len: Maximum length of a sequence to expect.
        """
        super().__init__()

        # Create matrix of [SeqLen, HiddenDim] representing the positional encoding for max_len inputs
        pe = torch.zeros(max_len, d_model)
        position = torch.arange(0, max_len, dtype=torch.float).unsqueeze(1)
        div_term = torch.exp(torch.arange(0, d_model, 2).float() * (-math.log(10000.0) / d_model))
        pe[:, 0::2] = torch.sin(position * div_term)
        pe[:, 1::2] = torch.cos(position * div_term)
        pe = pe.unsqueeze(0)

        # register_buffer => Tensor which is not a parameter, but should be part of the modules state.
        # Used for tensors that need to be on the same device as the module.
        # persistent=False tells PyTorch to not add the buffer to the state dict (e.g. when we save the model)
        self.register_buffer("pe", pe, persistent=False)

    def forward(self, x):
        x = x + self.pe[:, : x.size(1)]
        return x


# %% [markdown]
# To understand the positional encoding, we can visualize it below.
# We will generate an image of the positional encoding over hidden dimensionality and position in a sequence.
# Each pixel, therefore, represents the change of the input feature we perform to encode the specific position.
# Let's do it below.

# %%
encod_block = PositionalEncoding(d_model=48, max_len=96)
pe = encod_block.pe.squeeze().T.cpu().numpy()

fig, ax = plt.subplots(nrows=1, ncols=1, figsize=(8, 3))
pos = ax.imshow(pe, cmap="RdGy", extent=(1, pe.shape[1] + 1, pe.shape[0] + 1, 1))
fig.colorbar(pos, ax=ax)
ax.set_xlabel("Position in sequence")
ax.set_ylabel("Hidden dimension")
ax.set_title("Positional encoding over hidden dimensions")
ax.set_xticks([1] + [i * 10 for i in range(1, 1 + pe.shape[1] // 10)])
ax.set_yticks([1] + [i * 10 for i in range(1, 1 + pe.shape[0] // 10)])
plt.show()

# %% [markdown]
# You can clearly see the sine and cosine waves with different wavelengths that encode the position
# in the hidden dimensions.
# Specifically, we can look at the sine/cosine wave for each hidden dimension separately,
# to get a better intuition of the pattern.
# Below we visualize the positional encoding for the hidden dimensions $1$, $2$, $3$ and $4$.

# %%
sns.set_theme()
fig, ax = plt.subplots(2, 2, figsize=(12, 4))
ax = [a for a_list in ax for a in a_list]
for i in range(len(ax)):
    ax[i].plot(np.arange(1, 17), pe[i, :16], color="C%i" % i, marker="o", markersize=6, markeredgecolor="black")
    ax[i].set_title("Encoding in hidden dimension %i" % (i + 1))
    ax[i].set_xlabel("Position in sequence", fontsize=10)
    ax[i].set_ylabel("Positional encoding", fontsize=10)
    ax[i].set_xticks(np.arange(1, 17))
    ax[i].tick_params(axis="both", which="major", labelsize=10)
    ax[i].tick_params(axis="both", which="minor", labelsize=8)
    ax[i].set_ylim(-1.2, 1.2)
fig.subplots_adjust(hspace=0.8)
sns.reset_orig()
plt.show()

# %% [markdown]
# As we can see, the patterns between the hidden dimension $1$ and $2$ only differ in the starting angle.
# The wavelength is $2\pi$, hence the repetition after position $6$.
# The hidden dimensions $2$ and $3$ have about twice the wavelength.

# %% [markdown]
# ### Learning rate warm-up
#
# One commonly used technique for training a Transformer is learning rate warm-up.
# This means that we gradually increase the learning rate from 0 on to our originally specified
# learning rate in the first few iterations.
# Thus, we slowly start learning instead of taking very large steps from the beginning.
# In fact, training a deep Transformer without learning rate warm-up can make the model diverge
# and achieve a much worse performance on training and testing.
# Take for instance the following plot by [Liu et al.
# (2019)](https://arxiv.org/pdf/1908.03265.pdf) comparing Adam-vanilla (i.e. Adam without warm-up)
# vs Adam with a warm-up:
#
# <center width="100%"><img src="warmup_loss_plot.svg" width="350px"></center>
#
# Clearly, the warm-up is a crucial hyperparameter in the Transformer architecture.
# Why is it so important?
# There are currently two common explanations.
# Firstly, Adam uses the bias correction factors which however can lead to a higher variance in the adaptive
# learning rate during the first iterations.
# Improved optimizers like [RAdam](https://arxiv.org/abs/1908.03265) have been shown to overcome this issue,
# not requiring warm-up for training Transformers.
# Secondly, the iteratively applied Layer Normalization across layers can lead to very high gradients during
# the first iterations, which can be solved by using Pre-Layer Normalization
# (similar to Pre-Activation ResNet), or replacing Layer Normalization by other techniques
# (Adaptive Normalization,
# [Power Normalization](https://arxiv.org/abs/2003.07845)).
#
# Nevertheless, many applications and papers still use the original Transformer architecture with Adam,
# because warm-up is a simple, yet effective way of solving the gradient problem in the first iterations.
# There are many different schedulers we could use.
# For instance, the original Transformer paper used an exponential decay scheduler with a warm-up.
# However, the currently most popular scheduler is the cosine warm-up scheduler,
# which combines warm-up with a cosine-shaped learning rate decay.
# We can implement it below, and visualize the learning rate factor over epochs.


# %%
class CosineWarmupScheduler(optim.lr_scheduler._LRScheduler):
    def __init__(self, optimizer, warmup, max_iters):
        self.warmup = warmup
        self.max_num_iters = max_iters
        super().__init__(optimizer)

    def get_lr(self):
        lr_factor = self.get_lr_factor(epoch=self.last_epoch)
        return [base_lr * lr_factor for base_lr in self.base_lrs]

    def get_lr_factor(self, epoch):
        lr_factor = 0.5 * (1 + np.cos(np.pi * epoch / self.max_num_iters))
        if epoch <= self.warmup:
            lr_factor *= epoch * 1.0 / self.warmup
        return lr_factor


# %%
# Needed for initializing the lr scheduler
p = nn.Parameter(torch.empty(4, 4))
optimizer = optim.Adam([p], lr=1e-3)
lr_scheduler = CosineWarmupScheduler(optimizer=optimizer, warmup=100, max_iters=2000)

# Plotting
epochs = list(range(2000))
sns.set()
plt.figure(figsize=(8, 3))
plt.plot(epochs, [lr_scheduler.get_lr_factor(e) for e in epochs])
plt.ylabel("Learning rate factor")
plt.xlabel("Iterations (in batches)")
plt.title("Cosine Warm-up Learning Rate Scheduler")
plt.show()
sns.reset_orig()

# %% [markdown]
# In the first 100 iterations, we increase the learning rate factor from 0 to 1,
# whereas for all later iterations, we decay it using the cosine wave.
# Pre-implementations of this scheduler can be found in the popular NLP Transformer library
# [huggingface](https://huggingface.co/transformers/main_classes/optimizer_schedules.html?highlight=cosine#transformers.get_cosine_schedule_with_warmup).

# %% [markdown]
# ### PyTorch Lightning Module
#
# Finally, we can embed the Transformer architecture into a PyTorch lightning module.
# From Tutorial 5, you know that PyTorch Lightning simplifies our training and test code,
# as well as structures the code nicely in separate functions.
# We will implement a template for a classifier based on the Transformer encoder.
# Thereby, we have a prediction output per sequence element.
# If we would need a classifier over the whole sequence, the common approach is to add an additional
# `[CLS]` token to the sequence, representing the classifier token.
# However, here we focus on tasks where we have an output per element.
#
# Additionally to the Transformer architecture, we add a small input network (maps input dimensions to model dimensions),
# the positional encoding, and an output network (transforms output encodings to predictions).
# We also add the learning rate scheduler, which takes a step each iteration instead of once per epoch.
# This is needed for the warmup and the smooth cosine decay.
# The training, validation, and test step is left empty for now and will be filled for our task-specific models.


# %%
class TransformerPredictor(L.LightningModule):
    def __init__(
        self,
        input_dim,
        model_dim,
        num_classes,
        num_heads,
        num_layers,
        lr,
        warmup,
        max_iters,
        dropout=0.0,
        input_dropout=0.0,
    ):
        """
        Args:
            input_dim: Hidden dimensionality of the input
            model_dim: Hidden dimensionality to use inside the Transformer
            num_classes: Number of classes to predict per sequence element
            num_heads: Number of heads to use in the Multi-Head Attention blocks
            num_layers: Number of encoder blocks to use.
            lr: Learning rate in the optimizer
            warmup: Number of warmup steps. Usually between 50 and 500
            max_iters: Number of maximum iterations the model is trained for. This is needed for the CosineWarmup scheduler
            dropout: Dropout to apply inside the model
            input_dropout: Dropout to apply on the input features
        """
        super().__init__()
        self.save_hyperparameters()
        self._create_model()

    def _create_model(self):
        # Input dim -> Model dim
        self.input_net = nn.Sequential(
            nn.Dropout(self.hparams.input_dropout), nn.Linear(self.hparams.input_dim, self.hparams.model_dim)
        )
        # Positional encoding for sequences
        self.positional_encoding = PositionalEncoding(d_model=self.hparams.model_dim)
        # Transformer
        self.transformer = TransformerEncoder(
            num_layers=self.hparams.num_layers,
            input_dim=self.hparams.model_dim,
            dim_feedforward=2 * self.hparams.model_dim,
            num_heads=self.hparams.num_heads,
            dropout=self.hparams.dropout,
        )
        # Output classifier per sequence lement
        self.output_net = nn.Sequential(
            nn.Linear(self.hparams.model_dim, self.hparams.model_dim),
            nn.LayerNorm(self.hparams.model_dim),
            nn.ReLU(inplace=True),
            nn.Dropout(self.hparams.dropout),
            nn.Linear(self.hparams.model_dim, self.hparams.num_classes),
        )

    def forward(self, x, mask=None, add_positional_encoding=True):
        """
        Args:
            x: Input features of shape [Batch, SeqLen, input_dim]
            mask: Mask to apply on the attention outputs (optional)
            add_positional_encoding: If True, we add the positional encoding to the input.
                                      Might not be desired for some tasks.
        """
        x = self.input_net(x)
        if add_positional_encoding:
            x = self.positional_encoding(x)
        x = self.transformer(x, mask=mask)
        x = self.output_net(x)
        return x

    @torch.no_grad()
    def get_attention_maps(self, x, mask=None, add_positional_encoding=True):
        """Function for extracting the attention matrices of the whole Transformer for a single batch.

        Input arguments same as the forward pass.
        """
        x = self.input_net(x)
        if add_positional_encoding:
            x = self.positional_encoding(x)
        attention_maps = self.transformer.get_attention_maps(x, mask=mask)
        return attention_maps

    def configure_optimizers(self):
        optimizer = optim.Adam(self.parameters(), lr=self.hparams.lr)

        # We don't return the lr scheduler because we need to apply it per iteration, not per epoch
        self.lr_scheduler = CosineWarmupScheduler(
            optimizer, warmup=self.hparams.warmup, max_iters=self.hparams.max_iters
        )
        return optimizer

    def optimizer_step(self, *args, **kwargs):
        super().optimizer_step(*args, **kwargs)
        self.lr_scheduler.step()  # Step per iteration

    def training_step(self, batch, batch_idx):
        raise NotImplementedError

    def validation_step(self, batch, batch_idx):
        raise NotImplementedError

    def test_step(self, batch, batch_idx):
        raise NotImplementedError


# %% [markdown]
# ## Experiments
#
# <div class="center-wrapper"><div class="video-wrapper"><iframe src="https://www.youtube.com/embed/e7xvF2yS4Dg" title="YouTube video player" frameborder="0" allow="accelerometer; autoplay; clipboard-write; encrypted-media; gyroscope; picture-in-picture" allowfullscreen></iframe></div></div>
#
# After having finished the implementation of the Transformer architecture, we can start experimenting
# and apply it to various tasks.
# In this notebook, we will focus on two tasks: parallel Sequence-to-Sequence, and set anomaly detection.
# The two tasks focus on different properties of the Transformer architecture, and we go through them below.
#
# ### Sequence to Sequence
#
# A Sequence-to-Sequence task represents a task where the input _and_ the output is a sequence,
# not necessarily of the same length.
# Popular tasks in this domain include machine translation and summarization.
# For this, we usually have a Transformer encoder for interpreting the input sequence,
# and a decoder for generating the output in an autoregressive manner.
# Here, however, we will go back to a much simpler example task and use only the encoder.
# Given a sequence of $N$ numbers between $0$ and $M$, the task is to reverse the input sequence.
# In Numpy notation, if our input is $x$, the output should be $x$[::-1].
# Although this task sounds very simple, RNNs can have issues with such because the task requires long-term dependencies.
# Transformers are built to support such, and hence, we expect it to perform very well.
#
# First, let's create a dataset class below.


# %%
class ReverseDataset(data.Dataset):
    def __init__(self, num_categories, seq_len, size):
        super().__init__()
        self.num_categories = num_categories
        self.seq_len = seq_len
        self.size = size

        self.data = torch.randint(self.num_categories, size=(self.size, self.seq_len))

    def __len__(self):
        return self.size

    def __getitem__(self, idx):
        inp_data = self.data[idx]
        labels = torch.flip(inp_data, dims=(0,))
        return inp_data, labels


# %% [markdown]
# We create an arbitrary number of random sequences of numbers between 0 and `num_categories-1`.
# The label is simply the tensor flipped over the sequence dimension.
# We can create the corresponding data loaders below.

# %%
dataset = partial(ReverseDataset, 10, 16)
train_loader = data.DataLoader(dataset(50000), batch_size=128, shuffle=True, drop_last=True, pin_memory=True)
val_loader = data.DataLoader(dataset(1000), batch_size=128)
test_loader = data.DataLoader(dataset(10000), batch_size=128)

# %% [markdown]
# Let's look at an arbitrary sample of the dataset:

# %%
inp_data, labels = train_loader.dataset[0]
print("Input data:", inp_data)
print("Labels:    ", labels)

# %% [markdown]
# During training, we pass the input sequence through the Transformer encoder and predict the output for each input token.
# We use the standard Cross-Entropy loss to perform this.
# Every number is represented as a one-hot vector.
# Remember that representing the categories as single scalars decreases the expressiveness of the model extremely
# as $0$ and $1$ are not closer related than $0$ and $9$ in our example.
# An alternative to a one-hot vector is using a learned embedding vector as it is provided by the PyTorch module `nn.Embedding`.
# However, using a one-hot vector with an additional linear layer as in our case has the same effect
# as an embedding layer (`self.input_net` maps one-hot vector to a dense vector,
# where each row of the weight matrix represents the embedding for a specific category).
#
# To implement the training dynamic, we create a new class inheriting from `TransformerPredictor`
# and overwriting the training, validation and test step functions.


# %%
class ReversePredictor(TransformerPredictor):
    def _calculate_loss(self, batch, mode="train"):
        # Fetch data and transform categories to one-hot vectors
        inp_data, labels = batch
        inp_data = F.one_hot(inp_data, num_classes=self.hparams.num_classes).float()

        # Perform prediction and calculate loss and accuracy
        preds = self.forward(inp_data, add_positional_encoding=True)
        loss = F.cross_entropy(preds.view(-1, preds.size(-1)), labels.view(-1))
        acc = (preds.argmax(dim=-1) == labels).float().mean()

        # Logging
        self.log("%s_loss" % mode, loss)
        self.log("%s_acc" % mode, acc)
        return loss, acc

    def training_step(self, batch, batch_idx):
        loss, _ = self._calculate_loss(batch, mode="train")
        return loss

    def validation_step(self, batch, batch_idx):
        _ = self._calculate_loss(batch, mode="val")

    def test_step(self, batch, batch_idx):
        _ = self._calculate_loss(batch, mode="test")


# %% [markdown]
# Finally, we can create a training function similar to the one we have seen in Tutorial 5 for PyTorch Lightning.
# We create a `L.Trainer` object, running for $N$ epochs, logging in TensorBoard, and saving our best model based on the validation.
# Afterward, we test our models on the test set.
# An additional parameter we pass to the trainer here is `gradient_clip_val`.
# This clips the norm of the gradients for all parameters before taking an optimizer step and prevents the model
# from diverging if we obtain very high gradients at, for instance, sharp loss surfaces (see many good blog posts
# on gradient clipping, like [DeepAI glossary](https://deepai.org/machine-learning-glossary-and-terms/gradient-clipping)).
# For Transformers, gradient clipping can help to further stabilize the training during the first few iterations, and also afterward.
# In plain PyTorch, you can apply gradient clipping via `torch.nn.utils.clip_grad_norm_(...)`
# (see [documentation](https://pytorch.org/docs/stable/generated/torch.nn.utils.clip_grad_norm_.html#torch.nn.utils.clip_grad_norm_)).
# The clip value is usually between 0.5 and 10, depending on how harsh you want to clip large gradients.
# After having explained this, let's implement the training function:


# %%
def train_reverse(**kwargs):
    # Create a PyTorch Lightning trainer with the generation callback
    root_dir = os.path.join(CHECKPOINT_PATH, "ReverseTask")
    os.makedirs(root_dir, exist_ok=True)
    trainer = L.Trainer(
        default_root_dir=root_dir,
        callbacks=[ModelCheckpoint(save_weights_only=True, mode="max", monitor="val_acc")],
<<<<<<< HEAD
        accelerator=("cuda" if str(device).startswith("cuda") else "cpu"),
        devices=1,
        max_epochs=10,
        gradient_clip_val=5,
=======
        accelerator="gpu" if str(device).startswith("cuda") else "cpu",
        devices=1,
        max_epochs=10,
        gradient_clip_val=5,
        enable_progress_bar=True,
>>>>>>> f20a78f4
    )
    trainer.logger._default_hp_metric = None  # Optional logging argument that we don't need

    # Check whether pretrained model exists. If yes, load it and skip training
    pretrained_filename = os.path.join(CHECKPOINT_PATH, "ReverseTask.ckpt")
    if os.path.isfile(pretrained_filename):
        print("Found pretrained model, loading...")
        model = ReversePredictor.load_from_checkpoint(pretrained_filename)
    else:
        model = ReversePredictor(max_iters=trainer.max_epochs * len(train_loader), **kwargs)
        trainer.fit(model, train_loader, val_loader)

    # Test best model on validation and test set
    val_result = trainer.test(model, dataloaders=val_loader, verbose=False)
    test_result = trainer.test(model, dataloaders=test_loader, verbose=False)
    result = {"test_acc": test_result[0]["test_acc"], "val_acc": val_result[0]["test_acc"]}

    model = model.to(device)
    return model, result


# %% [markdown]
# Finally, we can train the model.
# In this setup, we will use a single encoder block and a single head in the Multi-Head Attention.
# This is chosen because of the simplicity of the task, and in this case, the attention can actually be interpreted
# as an "explanation" of the predictions (compared to the other papers above dealing with deep Transformers).

# %%
reverse_model, reverse_result = train_reverse(
    input_dim=train_loader.dataset.num_categories,
    model_dim=32,
    num_heads=1,
    num_classes=train_loader.dataset.num_categories,
    num_layers=1,
    dropout=0.0,
    lr=5e-4,
    warmup=50,
)

# %% [markdown]
# The warning of PyTorch Lightning regarding the number of workers can be ignored for now.
# As the data set is so simple and the `__getitem__` finishes a neglectable time, we don't need subprocesses
# to provide us the data (in fact, more workers can slow down the training as we have communication overhead among processes/threads).
# First, let's print the results:

# %%
print("Val accuracy:  %4.2f%%" % (100.0 * reverse_result["val_acc"]))
print("Test accuracy: %4.2f%%" % (100.0 * reverse_result["test_acc"]))

# %% [markdown]
# As we would have expected, the Transformer can correctly solve the task.
# However, how does the attention in the Multi-Head Attention block looks like for an arbitrary input?
# Let's try to visualize it below.

# %%
data_input, labels = next(iter(val_loader))
inp_data = F.one_hot(data_input, num_classes=reverse_model.hparams.num_classes).float()
inp_data = inp_data.to(device)
attention_maps = reverse_model.get_attention_maps(inp_data)

# %% [markdown]
# The object `attention_maps` is a list of length $N$ where $N$ is the number of layers.
# Each element is a tensor of shape [Batch, Heads, SeqLen, SeqLen], which we can verify below.

# %%
attention_maps[0].shape

# %% [markdown]
# Next, we will write a plotting function that takes as input the sequences, attention maps, and an index
# indicating for which batch element we want to visualize the attention map.
# We will create a plot where over rows, we have different layers, while over columns, we show the different heads.
# Remember that the softmax has been applied for each row separately.


# %%
def plot_attention_maps(input_data, attn_maps, idx=0):
    if input_data is not None:
        input_data = input_data[idx].detach().cpu().numpy()
    else:
        input_data = np.arange(attn_maps[0][idx].shape[-1])
    attn_maps = [m[idx].detach().cpu().numpy() for m in attn_maps]

    num_heads = attn_maps[0].shape[0]
    num_layers = len(attn_maps)
    seq_len = input_data.shape[0]
    fig_size = 4 if num_heads == 1 else 3
    fig, ax = plt.subplots(num_layers, num_heads, figsize=(num_heads * fig_size, num_layers * fig_size))
    if num_layers == 1:
        ax = [ax]
    if num_heads == 1:
        ax = [[a] for a in ax]
    for row in range(num_layers):
        for column in range(num_heads):
            ax[row][column].imshow(attn_maps[row][column], origin="lower", vmin=0)
            ax[row][column].set_xticks(list(range(seq_len)))
            ax[row][column].set_xticklabels(input_data.tolist())
            ax[row][column].set_yticks(list(range(seq_len)))
            ax[row][column].set_yticklabels(input_data.tolist())
            ax[row][column].set_title("Layer %i, Head %i" % (row + 1, column + 1))
    fig.subplots_adjust(hspace=0.5)
    plt.show()


# %% [markdown]
# Finally, we can plot the attention map of our trained Transformer on the reverse task:

# %%
plot_attention_maps(data_input, attention_maps, idx=0)

# %% [markdown]
# The model has learned to attend to the token that is on the flipped index of itself.
# Hence, it actually does what we intended it to do.
# We see that it however also pays some attention to values close to the flipped index.
# This is because the model doesn't need the perfect, hard attention to solve this problem,
# but is fine with this approximate, noisy attention map.
# The close-by indices are caused by the similarity of the positional encoding,
# which we also intended with the positional encoding.

# %% [markdown]
# ### Set Anomaly Detection
#
# Besides sequences, sets are another data structure that is relevant for many applications.
# In contrast to sequences, elements are unordered in a set.
# RNNs can only be applied on sets by assuming an order in the data, which however biases the model towards
# a non-existing order in the data.
# [Vinyals et al.
# (2015)](https://arxiv.org/abs/1511.06391) and other papers have shown that the assumed order can have a significant
# impact on the model's performance, and hence, we should try to not use RNNs on sets.
# Ideally, our model should be permutation-equivariant/invariant such that the output is the same no matter how we sort the elements in a set.
#
# Transformers offer the perfect architecture for this as the Multi-Head Attention is permutation-equivariant, and thus,
# outputs the same values no matter in what order we enter the inputs (inputs and outputs are permuted equally).
# The task we are looking at for sets is _Set Anomaly Detection_ which means that we try to find the element(s)
# in a set that does not fit the others.
# In the research community, the common application of anomaly detection is performed on a set of images,
# where $N-1$ images belong to the same category/have the same high-level features while one belongs to another category.
# Note that category does not necessarily have to relate to a class in a standard classification problem,
# but could be the combination of multiple features.
# For instance, on a face dataset, this could be people with glasses, male, beard, etc.
# An example of distinguishing different animals can be seen below.
# The first four images show foxes, while the last represents a different animal.
# We want to recognize that the last image shows a different animal, but it is not relevant which class of animal it is.
#
# <center width="100%" style="padding:20px"><img src="cifar100_example_anomaly.png" width="600px"></center>
#
# In this tutorial, we will use the CIFAR100 dataset.
# CIFAR100 has 600 images for 100 classes each with a resolution of 32x32, similar to CIFAR10.
# The larger amount of classes requires the model to attend to specific features in the images instead
# of coarse features as in CIFAR10, therefore making the task harder.
# We will show the model a set of 9 images of one class, and 1 image from another class.
# The task is to find the image that is from a different class than the other images.
# Using the raw images directly as input to the Transformer is not a good idea, because it is not translation
# invariant as a CNN, and would need to learn to detect image features from high-dimensional input first of all.
# Instead, we will use a pre-trained ResNet34 model from the torchvision package to obtain high-level,
# low-dimensional features of the images.
# The ResNet model has been pre-trained on the [ImageNet](http://image-net.org/) dataset which contains
# 1 million images of 1k classes and varying resolutions.
# However, during training and testing, the images are usually scaled to a resolution of 224x224,
# and hence we rescale our CIFAR images to this resolution as well.
# Below, we will load the dataset, and prepare the data for being processed by the ResNet model.

# %%
# ImageNet statistics
DATA_MEANS = np.array([0.485, 0.456, 0.406])
DATA_STD = np.array([0.229, 0.224, 0.225])
# As torch tensors for later preprocessing
TORCH_DATA_MEANS = torch.from_numpy(DATA_MEANS).view(1, 3, 1, 1)
TORCH_DATA_STD = torch.from_numpy(DATA_STD).view(1, 3, 1, 1)

# Resize to 224x224, and normalize to ImageNet statistic
transform = transforms.Compose(
    [transforms.Resize((224, 224)), transforms.ToTensor(), transforms.Normalize(DATA_MEANS, DATA_STD)]
)
# Loading the training dataset.
train_set = CIFAR100(root=DATASET_PATH, train=True, transform=transform, download=True)

# Loading the test set
test_set = CIFAR100(root=DATASET_PATH, train=False, transform=transform, download=True)

# %% [markdown]
# Next, we want to run the pre-trained ResNet model on the images, and extract the features before the classification layer.
# These are the most high-level features, and should sufficiently describe the images.
# CIFAR100 has some similarity to ImageNet, and thus we are not retraining the ResNet model in any form.
# However, if you would want to get the best performance and have a very large dataset,
# it would be better to add the ResNet to the computation graph during training and finetune its parameters as well.
# As we don't have a large enough dataset and want to train our model efficiently, we will extract the features beforehand.
# Let's load and prepare the model below.

# %%
os.environ["TORCH_HOME"] = CHECKPOINT_PATH
pretrained_model = torchvision.models.resnet34(pretrained=True)
# Remove classification layer
# In some models, it is called "fc", others have "classifier"
# Setting both to an empty sequential represents an identity map of the final features.
pretrained_model.fc = nn.Sequential()
pretrained_model.classifier = nn.Sequential()
# To GPU
pretrained_model = pretrained_model.to(device)

# Only eval, no gradient required
pretrained_model.eval()
for p in pretrained_model.parameters():
    p.requires_grad = False

# %% [markdown]
# We will now write a extraction function for the features below.
# This cell requires access to a GPU, as the model is rather deep and the images relatively large.
# The GPUs on GoogleColab are sufficient, but running this cell can take 2-3 minutes.
# Once it is run, the features are exported on disk so they don't have to be recalculated every time you run the notebook.
# However, this requires >150MB free disk space.
# So it is recommended to run this only on a local computer if you have enough free disk and a GPU (GoogleColab is fine for this).
# If you do not have a GPU, you can download the features from the
# [GoogleDrive folder](https://drive.google.com/drive/folders/1DF7POc6j03pRiWQPWSl5QJX5iY-xK0sV?usp=sharing).


# %%
@torch.no_grad()
def extract_features(dataset, save_file):
    if not os.path.isfile(save_file):
        data_loader = data.DataLoader(dataset, batch_size=128, shuffle=False, drop_last=False, num_workers=4)
        extracted_features = []
        for imgs, _ in tqdm(data_loader):
            imgs = imgs.to(device)
            feats = pretrained_model(imgs)
            extracted_features.append(feats)
        extracted_features = torch.cat(extracted_features, dim=0)
        extracted_features = extracted_features.detach().cpu()
        torch.save(extracted_features, save_file)
    else:
        extracted_features = torch.load(save_file)
    return extracted_features


train_feat_file = os.path.join(CHECKPOINT_PATH, "train_set_features.tar")
train_set_feats = extract_features(train_set, train_feat_file)

test_feat_file = os.path.join(CHECKPOINT_PATH, "test_set_features.tar")
test_feats = extract_features(test_set, test_feat_file)

# %% [markdown]
# Let's verify the feature shapes below.
# The training should have 50k elements, and the test 10k images.
# The feature dimension is 512 for the ResNet34.
# If you experiment with other models, you likely see a different feature dimension.

# %%
print("Train:", train_set_feats.shape)
print("Test: ", test_feats.shape)

# %% [markdown]
# As usual, we want to create a validation set to detect when we should stop training.
# In this case, we will split the training set into 90% training, 10% validation.
# However, the difficulty is here that we need to ensure that the validation set has the same number of images for all 100 labels.
# Otherwise, we have a class imbalance which is not good for creating the image sets.
# Hence, we take 10% of the images for each class, and move them into the validation set.
# The code below does exactly this.

# %%
# Split train into train+val
# Get labels from train set
labels = train_set.targets

# Get indices of images per class
labels = torch.LongTensor(labels)
num_labels = labels.max() + 1
sorted_indices = torch.argsort(labels).reshape(num_labels, -1)  # [classes, num_imgs per class]

# Determine number of validation images per class
num_val_exmps = sorted_indices.shape[1] // 10

# Get image indices for validation and training
val_indices = sorted_indices[:, :num_val_exmps].reshape(-1)
train_indices = sorted_indices[:, num_val_exmps:].reshape(-1)

# Group corresponding image features and labels
train_feats, train_labels = train_set_feats[train_indices], labels[train_indices]
val_feats, val_labels = train_set_feats[val_indices], labels[val_indices]

# %% [markdown]
# Now we can prepare a dataset class for the set anomaly task.
# We define an epoch to be the sequence in which each image has been exactly once as an "anomaly".
# Hence, the length of the dataset is the number of images in it.
# For the training set, each time we access an item with `__getitem__`, we sample a random,
# different class than the image at the corresponding index `idx` has.
# In a second step, we sample $N-1$ images of this sampled class.
# The set of 10 images is finally returned.
# The randomness in the `__getitem__` allows us to see a slightly different set during each iteration.
# However, we can't use the same strategy for the test set as we want the test dataset to be the same every time we iterate over it.
# Hence, we sample the sets in the `__init__` method, and return those in `__getitem__`.
# The code below implements exactly this dynamic.


# %%
class SetAnomalyDataset(data.Dataset):
    def __init__(self, img_feats, labels, set_size=10, train=True):
        """
        Args:
            img_feats: Tensor of shape [num_imgs, img_dim]. Represents the high-level features.
            labels: Tensor of shape [num_imgs], containing the class labels for the images
            set_size: Number of elements in a set. N-1 are sampled from one class, and one from another one.
            train: If True, a new set will be sampled every time __getitem__ is called.
        """
        super().__init__()
        self.img_feats = img_feats
        self.labels = labels
        self.set_size = set_size - 1  # The set size is here the size of correct images
        self.train = train

        # Tensors with indices of the images per class
        self.num_labels = labels.max() + 1
        self.img_idx_by_label = torch.argsort(self.labels).reshape(self.num_labels, -1)

        if not train:
            self.test_sets = self._create_test_sets()

    def _create_test_sets(self):
        # Pre-generates the sets for each image for the test set
        test_sets = []
        num_imgs = self.img_feats.shape[0]
        np.random.seed(42)
        test_sets = [self.sample_img_set(self.labels[idx]) for idx in range(num_imgs)]
        test_sets = torch.stack(test_sets, dim=0)
        return test_sets

    def sample_img_set(self, anomaly_label):
        """Samples a new set of images, given the label of the anomaly.

        The sampled images come from a different class than anomaly_label
        """
        # Sample class from 0,...,num_classes-1 while skipping anomaly_label as class
        set_label = np.random.randint(self.num_labels - 1)
        if set_label >= anomaly_label:
            set_label += 1

        # Sample images from the class determined above
        img_indices = np.random.choice(self.img_idx_by_label.shape[1], size=self.set_size, replace=False)
        img_indices = self.img_idx_by_label[set_label, img_indices]
        return img_indices

    def __len__(self):
        return self.img_feats.shape[0]

    def __getitem__(self, idx):
        anomaly = self.img_feats[idx]
        if self.train:  # If train => sample
            img_indices = self.sample_img_set(self.labels[idx])
        else:  # If test => use pre-generated ones
            img_indices = self.test_sets[idx]

        # Concatenate images. The anomaly is always the last image for simplicity
        img_set = torch.cat([self.img_feats[img_indices], anomaly[None]], dim=0)
        indices = torch.cat([img_indices, torch.LongTensor([idx])], dim=0)
        label = img_set.shape[0] - 1

        # We return the indices of the images for visualization purpose. "Label" is the index of the anomaly
        return img_set, indices, label


# %% [markdown]
# Next, we can setup our datasets and data loaders below.
# Here, we will use a set size of 10, i.e. 9 images from one category + 1 anomaly.
# Feel free to change it if you want to experiment with the sizes.

# %%
SET_SIZE = 10
test_labels = torch.LongTensor(test_set.targets)

train_anom_dataset = SetAnomalyDataset(train_feats, train_labels, set_size=SET_SIZE, train=True)
val_anom_dataset = SetAnomalyDataset(val_feats, val_labels, set_size=SET_SIZE, train=False)
test_anom_dataset = SetAnomalyDataset(test_feats, test_labels, set_size=SET_SIZE, train=False)

train_anom_loader = data.DataLoader(
    train_anom_dataset, batch_size=64, shuffle=True, drop_last=True, num_workers=4, pin_memory=True
)
val_anom_loader = data.DataLoader(val_anom_dataset, batch_size=64, shuffle=False, drop_last=False, num_workers=4)
test_anom_loader = data.DataLoader(test_anom_dataset, batch_size=64, shuffle=False, drop_last=False, num_workers=4)

# %% [markdown]
# To understand the dataset a little better, we can plot below a few sets from the test dataset.
# Each row shows a different input set, where the first 9 are from the same class.


# %%
def visualize_exmp(indices, orig_dataset):
    images = [orig_dataset[idx][0] for idx in indices.reshape(-1)]
    images = torch.stack(images, dim=0)
    images = images * TORCH_DATA_STD + TORCH_DATA_MEANS

    img_grid = torchvision.utils.make_grid(images, nrow=SET_SIZE, normalize=True, pad_value=0.5, padding=16)
    img_grid = img_grid.permute(1, 2, 0)

    plt.figure(figsize=(12, 8))
    plt.title("Anomaly examples on CIFAR100")
    plt.imshow(img_grid)
    plt.axis("off")
    plt.show()
    plt.close()


_, indices, _ = next(iter(test_anom_loader))
visualize_exmp(indices[:4], test_set)

# %% [markdown]
# We can already see that for some sets the task might be easier than for others.
# Difficulties can especially arise if the anomaly is in a different, but yet visually similar class
# (e.g. train vs bus, flour vs worm, etc.
# ).
#
# After having prepared the data, we can look closer at the model.
# Here, we have a classification of the whole set.
# For the prediction to be permutation-equivariant, we will output one logit for each image.
# Over these logits, we apply a softmax and train the anomaly image to have the highest score/probability.
# This is a bit different than a standard classification layer as the softmax is applied over images,
# not over output classes in the classical sense.
# However, if we swap two images in their position, we effectively swap their position in the output softmax.
# Hence, the prediction is equivariant with respect to the input.
# We implement this idea below in the subclass of the Transformer Lightning module.


# %%
class AnomalyPredictor(TransformerPredictor):
    def _calculate_loss(self, batch, mode="train"):
        img_sets, _, labels = batch
        # No positional encodings as it is a set, not a sequence!
        preds = self.forward(img_sets, add_positional_encoding=False)
        preds = preds.squeeze(dim=-1)  # Shape: [Batch_size, set_size]
        loss = F.cross_entropy(preds, labels)  # Softmax/CE over set dimension
        acc = (preds.argmax(dim=-1) == labels).float().mean()
        self.log("%s_loss" % mode, loss)
        self.log("%s_acc" % mode, acc, on_step=False, on_epoch=True)
        return loss, acc

    def training_step(self, batch, batch_idx):
        loss, _ = self._calculate_loss(batch, mode="train")
        return loss

    def validation_step(self, batch, batch_idx):
        _ = self._calculate_loss(batch, mode="val")

    def test_step(self, batch, batch_idx):
        _ = self._calculate_loss(batch, mode="test")


# %% [markdown]
# Finally, we write our train function below.
# It has the exact same structure as the reverse task one, hence not much of an explanation is needed here.


# %%
def train_anomaly(**kwargs):
    # Create a PyTorch Lightning trainer with the generation callback
    root_dir = os.path.join(CHECKPOINT_PATH, "SetAnomalyTask")
    os.makedirs(root_dir, exist_ok=True)
    trainer = L.Trainer(
        default_root_dir=root_dir,
        callbacks=[ModelCheckpoint(save_weights_only=True, mode="max", monitor="val_acc")],
<<<<<<< HEAD
        accelerator=("cuda" if str(device).startswith("cuda") else "cpu"),
        devices=1,
        max_epochs=100,
        gradient_clip_val=2,
=======
        accelerator="gpu" if str(device).startswith("cuda") else "cpu",
        devices=1,
        max_epochs=100,
        gradient_clip_val=2,
        enable_progress_bar=True,
>>>>>>> f20a78f4
    )
    trainer.logger._default_hp_metric = None  # Optional logging argument that we don't need

    # Check whether pretrained model exists. If yes, load it and skip training
    pretrained_filename = os.path.join(CHECKPOINT_PATH, "SetAnomalyTask.ckpt")
    if os.path.isfile(pretrained_filename):
        print("Found pretrained model, loading...")
        model = AnomalyPredictor.load_from_checkpoint(pretrained_filename)
    else:
        model = AnomalyPredictor(max_iters=trainer.max_epochs * len(train_anom_loader), **kwargs)
        trainer.fit(model, train_anom_loader, val_anom_loader)
        model = AnomalyPredictor.load_from_checkpoint(trainer.checkpoint_callback.best_model_path)

    # Test best model on validation and test set
    train_result = trainer.test(model, dataloaders=train_anom_loader, verbose=False)
    val_result = trainer.test(model, dataloaders=val_anom_loader, verbose=False)
    test_result = trainer.test(model, dataloaders=test_anom_loader, verbose=False)
    result = {
        "test_acc": test_result[0]["test_acc"],
        "val_acc": val_result[0]["test_acc"],
        "train_acc": train_result[0]["test_acc"],
    }

    model = model.to(device)
    return model, result


# %% [markdown]
# Let's finally train our model.
# We will use 4 layers with 4 attention heads each.
# The hidden dimensionality of the model is 256, and we use a dropout of 0.1 throughout the model for good regularization.
# Note that we also apply the dropout on the input features, as this makes the model more robust against
# image noise and generalizes better.
# Again, we use warmup to slowly start our model training.

# %%
anomaly_model, anomaly_result = train_anomaly(
    input_dim=train_anom_dataset.img_feats.shape[-1],
    model_dim=256,
    num_heads=4,
    num_classes=1,
    num_layers=4,
    dropout=0.1,
    input_dropout=0.1,
    lr=5e-4,
    warmup=100,
)

# %% [markdown]
# We can print the achieved accuracy below.

# %%
print("Train accuracy: %4.2f%%" % (100.0 * anomaly_result["train_acc"]))
print("Val accuracy:   %4.2f%%" % (100.0 * anomaly_result["val_acc"]))
print("Test accuracy:  %4.2f%%" % (100.0 * anomaly_result["test_acc"]))

# %% [markdown]
# With ~94% validation and test accuracy, the model generalizes quite well.
# It should be noted that you might see slightly different scores depending on what computer/device you are running this notebook.
# This is because despite setting the seed before generating the test dataset, it is not the same across platforms and numpy versions.
# Nevertheless, we can conclude that the model performs quite well and can solve the task for most sets.
# Before trying to interpret the model, let's verify that our model is permutation-equivariant,
# and assigns the same predictions for different permutations of the input set.
# For this, we sample a batch from the test set and run it through the model to obtain the probabilities.

# %%
inp_data, indices, labels = next(iter(test_anom_loader))
inp_data = inp_data.to(device)

anomaly_model.eval()

with torch.no_grad():
    preds = anomaly_model.forward(inp_data, add_positional_encoding=False)
    preds = F.softmax(preds.squeeze(dim=-1), dim=-1)

    # Permut input data
    permut = np.random.permutation(inp_data.shape[1])
    perm_inp_data = inp_data[:, permut]
    perm_preds = anomaly_model.forward(perm_inp_data, add_positional_encoding=False)
    perm_preds = F.softmax(perm_preds.squeeze(dim=-1), dim=-1)

assert (preds[:, permut] - perm_preds).abs().max() < 1e-5, "Predictions are not permutation equivariant"

print("Preds\n", preds[0, permut].cpu().numpy())
print("Permuted preds\n", perm_preds[0].cpu().numpy())

# %% [markdown]
# You can see that the predictions are almost exactly the same, and only differ because of slight numerical
# differences inside the network operation.
#
# To interpret the model a little more, we can plot the attention maps inside the model.
# This will give us an idea of what information the model is sharing/communicating between images,
# and what each head might represent.
# First, we need to extract the attention maps for the test batch above, and determine the discrete predictions for simplicity.

# %%
attention_maps = anomaly_model.get_attention_maps(inp_data, add_positional_encoding=False)
predictions = preds.argmax(dim=-1)

# %% [markdown]
# Below we write a plot function which plots the images in the input set, the prediction of the model,
# and the attention maps of the different heads on layers of the transformer.
# Feel free to explore the attention maps for different input examples as well.


# %%
def visualize_prediction(idx):
    visualize_exmp(indices[idx : idx + 1], test_set)
    print("Prediction:", predictions[idx].item())
    plot_attention_maps(input_data=None, attn_maps=attention_maps, idx=idx)


visualize_prediction(0)

# %% [markdown]
# Depending on the random seed, you might see a slightly different input set.
# For the version on the website, we compare 9 tree images with a volcano.
# We see that multiple heads, for instance, Layer 2 Head 1, Layer 2 Head 3, and Layer 3 Head 1 focus on the last image.
# Additionally, the heads in Layer 4 all seem to ignore the last image and assign a very low attention probability to it.
# This shows that the model has indeed recognized that the image doesn't fit the setting, and hence predicted it to be the anomaly.
# Layer 3 Head 2-4 seems to take a slightly weighted average of all images.
# That might indicate that the model extracts the "average" information of all images, to compare it to the image features itself.
#
# Let's try to find where the model actually makes a mistake.
# We can do this by identifying the sets where the model predicts something else than 9, as in the dataset,
# we ensured that the anomaly is always at the last position in the set.

# %%
mistakes = torch.where(predictions != 9)[0].cpu().numpy()
print("Indices with mistake:", mistakes)

# %% [markdown]
# As our model achieves ~94% accuracy, we only have very little number of mistakes in a batch of 64 sets.
# Still, let's visualize one of them, for example the last one:

# %%
visualize_prediction(mistakes[-1])
print("Probabilities:")
for i, p in enumerate(preds[mistakes[-1]].cpu().numpy()):
    print("Image %i: %4.2f%%" % (i, 100.0 * p))

# %% [markdown]
# In this example, the model confuses a palm tree with a building, giving a probability of ~90% to image 2, and 8% to the actual anomaly.
# However, the difficulty here is that the picture of the building has been taken at a similar angle as the palms.
# Meanwhile, image 2 shows a rather unusual palm with a different color palette, which is why the model fails here.
# Nevertheless, in general, the model performs quite well.

# %% [markdown]
# ## Conclusion
#
# In this tutorial, we took a closer look at the Multi-Head Attention layer which uses a scaled dot product between
# queries and keys to find correlations and similarities between input elements.
# The Transformer architecture is based on the Multi-Head Attention layer and applies multiple of them in a ResNet-like block.
# The Transformer is a very important, recent architecture that can be applied to many tasks and datasets.
# Although it is best known for its success in NLP, there is so much more to it.
# We have seen its application on sequence-to-sequence tasks and set anomaly detection.
# Its property of being permutation-equivariant if we do not provide any positional encodings, allows it to generalize to many settings.
# Hence, it is important to know the architecture, but also its possible issues such as the gradient problem during
# the first iterations solved by learning rate warm-up.
# If you are interested in continuing with the study of the Transformer architecture,
# please have a look at the blog posts listed at the beginning of the tutorial notebook.<|MERGE_RESOLUTION|>--- conflicted
+++ resolved
@@ -979,18 +979,10 @@
     trainer = L.Trainer(
         default_root_dir=root_dir,
         callbacks=[ModelCheckpoint(save_weights_only=True, mode="max", monitor="val_acc")],
-<<<<<<< HEAD
         accelerator=("cuda" if str(device).startswith("cuda") else "cpu"),
         devices=1,
         max_epochs=10,
         gradient_clip_val=5,
-=======
-        accelerator="gpu" if str(device).startswith("cuda") else "cpu",
-        devices=1,
-        max_epochs=10,
-        gradient_clip_val=5,
-        enable_progress_bar=True,
->>>>>>> f20a78f4
     )
     trainer.logger._default_hp_metric = None  # Optional logging argument that we don't need
 
@@ -1447,18 +1439,10 @@
     trainer = L.Trainer(
         default_root_dir=root_dir,
         callbacks=[ModelCheckpoint(save_weights_only=True, mode="max", monitor="val_acc")],
-<<<<<<< HEAD
         accelerator=("cuda" if str(device).startswith("cuda") else "cpu"),
         devices=1,
         max_epochs=100,
         gradient_clip_val=2,
-=======
-        accelerator="gpu" if str(device).startswith("cuda") else "cpu",
-        devices=1,
-        max_epochs=100,
-        gradient_clip_val=2,
-        enable_progress_bar=True,
->>>>>>> f20a78f4
     )
     trainer.logger._default_hp_metric = None  # Optional logging argument that we don't need
 
