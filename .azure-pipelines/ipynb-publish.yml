--- conflicted
+++ resolved
@@ -67,11 +67,7 @@
 
     - script: |
         COUNT=$(python -c "lines = open('changed-folders.txt').readlines() ; print(len(lines))")
-<<<<<<< HEAD
-        echo "Changed folders: $COUNT"
-=======
         printf "Changed folders: $COUNT\n"
->>>>>>> 62907603
         echo "##vso[task.setvariable variable=folders;isOutput=true]$COUNT"
       name: changed
 
