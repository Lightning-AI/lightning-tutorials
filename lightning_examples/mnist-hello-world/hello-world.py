--- conflicted
+++ resolved
@@ -319,15 +319,9 @@
         """Defines a single training step for the MLP.
 
         Args:
-<<<<<<< HEAD
             batch: A tuple containing the input data and target labels.
             
             batch_idx: The index of the current batch.
-=======
-            batch (Tuple[torch.Tensor, torch.Tensor]): A tuple containing the input data and target labels.
-
-            batch_idx (int): The index of the current batch.
->>>>>>> 2321f9d2
 
         Returns:
             (torch.Tensor): The training loss.
