# Byte-compiled / optimized / DLL files
__pycache__/
*.py[cod]
*$py.class

# C extensions
*.so

# Distribution / packaging
.Python
build/
develop-eggs/
dist/
downloads/
eggs/
.eggs/
lib/
lib64/
parts/
sdist/
var/
wheels/
pip-wheel-metadata/
share/python-wheels/
*.egg-info/
.installed.cfg
*.egg
MANIFEST

# PyInstaller
#  Usually these files are written by a python script from a template
#  before PyInstaller builds the exe, so as to inject date/other infos into it.
*.manifest
*.spec

# Installer logs
pip-log.txt
pip-delete-this-directory.txt

# Unit test / coverage reports
htmlcov/
.tox/
.nox/
.coverage
.coverage.*
.cache
nosetests.xml
coverage.xml
*.cover
*.py,cover
.hypothesis/
.pytest_cache/

# Translations
*.mo
*.pot

# Django stuff:
*.log
local_settings.py
db.sqlite3
db.sqlite3-journal

# Flask stuff:
instance/
.webassets-cache

# Scrapy stuff:
.scrapy

# Sphinx documentation
_docs/_build/

# PyBuilder
target/

# PyCharm
.idea/

# Jupyter Notebook
.ipynb_checkpoints

# IPython
profile_default/
ipython_config.py

# pyenv
.python-version

# pipenv
#   According to pypa/pipenv#598, it is recommended to include Pipfile.lock in version control.
#   However, in case of collaboration, if having platform-specific dependencies or dependencies
#   having no cross-platform support, pipenv may install dependencies that don't work, or not
#   install all needed dependencies.
#Pipfile.lock

# PEP 582; used by e.g. github.com/David-OConnor/pyflow
__pypackages__/

# Celery stuff
celerybeat-schedule
celerybeat.pid

# SageMath parsed files
*.sage.py

# Environments
.env
.venv
env/
venv/
ENV/
env.bak/
venv.bak/

# Spyder project settings
.spyderproject
.spyproject

# Rope project settings
.ropeproject

# mkdocs documentation
/site

# mypy
.mypy_cache/
.dmypy.json
dmypy.json

# Pyre type checker
.pyre/

<<<<<<< HEAD
# Datasets
MNIST/

# Lightning log files and checkpoints
lightning_logs/
=======
.idea/

# data artifacts
logs/
lightning_logs/
cifar-10-batches-py
*.tar.gz
>>>>>>> 9ce4accb
<|MERGE_RESOLUTION|>--- conflicted
+++ resolved
@@ -131,18 +131,15 @@
 # Pyre type checker
 .pyre/
 
-<<<<<<< HEAD
 # Datasets
 MNIST/
 
 # Lightning log files and checkpoints
 lightning_logs/
-=======
 .idea/
 
 # data artifacts
 logs/
 lightning_logs/
 cifar-10-batches-py
-*.tar.gz
->>>>>>> 9ce4accb
+*.tar.gz