--- conflicted
+++ resolved
@@ -94,15 +94,10 @@
 RUNTIME_VERSIONS = dict(
     TORCH_VERSION_FULL=TORCH_VERSION,
     TORCH_VERSION=TORCH_VERSION[:TORCH_VERSION.index('+')] if '+' in TORCH_VERSION else TORCH_VERSION,
-<<<<<<< HEAD
-    CUDA_VERSION=CUDA_VERSION,
-    CUDA_VERSION_NODOT=CUDA_VERSION.replace(".", ""),
-=======
     TORCH_MAJOR_DOT_MINOR='.'.join(TORCH_VERSION.split('.')[:2]),
     CUDA_VERSION=CUDA_VERSION,
     CUDA_MAJOR_MINOR=CUDA_VERSION.replace(".", ""),
     DEVICE=f"cu{CUDA_VERSION.replace('.', '')}" if CUDA_VERSION else "cpu",
->>>>>>> 90959ef3
 )
 
 
