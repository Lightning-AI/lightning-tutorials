--- conflicted
+++ resolved
@@ -19,10 +19,7 @@
 COLAB_REPO_LINK = "https://colab.research.google.com/github/PytorchLightning"
 DEFAULT_BRANCH = "main"
 PUBLIC_BRANCH = "publication"
-<<<<<<< HEAD
-=======
 URL_DOWNLOAD = f"https://github.com/PyTorchLightning/{REPO_NAME}/raw/{DEFAULT_BRANCH}"
->>>>>>> 62907603
 ENV_DEVICE = "ACCELERATOR"
 DEVICE_ACCELERATOR = os.environ.get(ENV_DEVICE, 'cpu').lower()
 TEMPLATE_HEADER = f"""
@@ -106,12 +103,9 @@
         fpath_meta = HelperCLI._meta_file(os.path.dirname(fpath))
         meta = yaml.safe_load(open(fpath_meta))
         meta.update(dict(local_ipynb=f"{os.path.dirname(fpath)}.ipynb"))
-<<<<<<< HEAD
-=======
         meta['description'] = meta['description'].replace(os.linesep, f"{os.linesep}# ")
 
         py_file = HelperCLI._replace_images(py_file, os.path.dirname(fpath))
->>>>>>> 62907603
 
         first_empty = min([i for i, ln in enumerate(py_file) if not ln.startswith("#")])
         header = TEMPLATE_HEADER % meta
@@ -183,19 +177,11 @@
         # drop folder with skip folder
         dirs = [pd for pd in dirs if not any(nd in HelperCLI.SKIP_DIRS for nd in pd.split(os.path.sep))]
         # valid folder has meta
-<<<<<<< HEAD
-        dirs_ = [d for d in dirs if not HelperCLI._meta_file(d)]
-        dirs = [d for d in dirs if HelperCLI._meta_file(d)]
-        if strict and dirs_:
-            raise FileNotFoundError(
-                f"Following folders do not have valid `{HelperCLI.META_FILE_REGEX}` \n {os.linesep.join(dirs_)}"
-=======
         dirs_exist = [d for d in dirs if os.path.isdir(d)]
         dirs_invalid = [d for d in dirs_exist if not HelperCLI._meta_file(d)]
         if strict and dirs_invalid:
             raise FileNotFoundError(
                 f"Following folders do not have valid `{HelperCLI.META_FILE_REGEX}` \n {os.linesep.join(dirs_invalid)}"
->>>>>>> 62907603
             )
 
         dirs_change = [d for d in dirs_exist if HelperCLI._meta_file(d)]
