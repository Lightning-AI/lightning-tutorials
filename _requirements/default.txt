--- conflicted
+++ resolved
@@ -2,11 +2,7 @@
 matplotlib>=3.0.0, <3.9.0
 ipython[notebook]>=8.0.0, <8.17.0
 urllib3  # for ipython
-<<<<<<< HEAD
-numpy  # for later pytorch it is not included
-=======
 numpy <2.0 # needed for older Torch
->>>>>>> c40681bf
 torch>=1.8.1, <2.1.0
 pytorch-lightning>=1.4, <2.1.0
 torchmetrics>=0.7, <1.3