--- conflicted
+++ resolved
@@ -32,13 +32,8 @@
         uses: actions/cache@v3
         with:
           path: ~/.cache/pip
-<<<<<<< HEAD
-          key: pip-${{ hashFiles('requirements.txt') }}-${{ hashFiles('docs/requirements.txt') }}
+          key: pip-${{ hashFiles('requirements.txt') }}-${{ hashFiles('_requirements/docs.txt') }}
           restore-keys: pip-
-=======
-          key: ${{ runner.os }}-pip-${{ hashFiles('requirements.txt') }}-${{ hashFiles('_requirements/docs.txt') }}
-          restore-keys: ${{ runner.os }}-pip-
->>>>>>> bd008037
 
       - name: Install dependencies
         run: |
@@ -47,12 +42,7 @@
           # install Texlive, see https://linuxconfig.org/how-to-install-latex-on-ubuntu-20-04-focal-fossa-linux
           sudo apt-get install -y cmake pandoc texlive-latex-extra dvipng texlive-pictures
           pip --version
-<<<<<<< HEAD
-          pip install -q -r requirements.txt -r docs/requirements.txt
-=======
-          pip install --quiet --requirement requirements.txt
-          pip install --quiet --requirement _requirements/docs.txt
->>>>>>> bd008037
+          pip install -q -r requirements.txt -r _requirements/docs.txt
           pip list
         shell: bash
 
