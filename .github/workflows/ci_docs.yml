name: validate Docs

on:  # Trigger the workflow on push or pull request
#  push:
#    branches: [main]
  pull_request: {}
  schedule:
    # At the end of every day
    - cron: "0 0 * * *"

concurrency:
  group: ${{ github.workflow }}-${{ github.head_ref }}
  cancel-in-progress: true

jobs:
  build-docs:
    runs-on: ubuntu-latest
    env:
      PUB_BRANCH: publication
      PATH_DATASETS: ${{ github.workspace }}/.datasets
    timeout-minutes: 20
    steps:
      - name: Checkout 🛎️
        uses: actions/checkout@v3
        with:
          fetch-depth: 0  # fetch all history for all branches and tags
      - uses: actions/setup-python@v4
        with:
          python-version: 3.8

      - name: Cache pip
        uses: actions/cache@v3
        with:
          path: ~/.cache/pip
          key: pip-${{ hashFiles('requirements.txt') }}-${{ hashFiles('_requirements/docs.txt') }}
          restore-keys: pip-

      - name: Install dependencies
        run: |
          sudo apt-get update --fix-missing
          sudo apt-get install -y tree
          # install Texlive, see https://linuxconfig.org/how-to-install-latex-on-ubuntu-20-04-focal-fossa-linux
          sudo apt-get install -y cmake pandoc texlive-latex-extra dvipng texlive-pictures
          pip --version
          pip install -q -r requirements.txt -r _requirements/docs.txt
          pip list
        shell: bash

      - name: Process folders
        run: |
          mkdir -p ${PATH_DATASETS}
          head=$(git rev-parse origin/"${{ github.base_ref }}")
          git diff --name-only $head --output=master-diff.txt
          python .actions/assistant.py group-folders master-diff.txt
          printf "Changed folders:\n"
          cat changed-folders.txt
        shell: bash

      - name: ">> output"
        id: changed
        run: python -c "lines = open('changed-folders.txt').readlines(); print(f'::set-output name=nb_dirs::{len(lines)}')"

      - uses: oleksiyrudenko/gha-git-credentials@v2.1
        with:
          token: '${{ secrets.GITHUB_TOKEN }}'
          global: true
      - name: Sync to pub
        run: git merge -s resolve origin/$PUB_BRANCH

      - name: Generate notebooks
        if: steps.changed.outputs.nb_dirs != 0
        run: |
          while IFS= read -r line; do
              python .actions/assistant.py convert-ipynb $line
              python .actions/assistant.py bash-render $line
              cat .actions/_ipynb-render.sh
              bash .actions/_ipynb-render.sh
          done <<< $(cat changed-folders.txt)
        env:
          DRY_RUN: 1
        shell: bash

      - name: Copy notebooks
        if: steps.changed.outputs.nb_dirs != 0
        run: |
          while IFS= read -r line; do
              dir=$(dirname $line)
              mkdir -p changed-notebooks/${dir}
              cp .notebooks/${line}.ipynb changed-notebooks/${dir}/
          done <<< $(cat changed-folders.txt)
          tree changed-notebooks
        shell: bash

      - uses: actions/upload-artifact@v3
        if: steps.changed.outputs.nb_dirs != 0
        with:
          name: notebooks-${{ github.sha }}
          path: changed-notebooks/

      - name: Make Documentation
        working-directory: ./_docs
        run: |
          # First run the same pipeline as Read-The-Docs
          make html --debug SPHINXOPTS="-W --keep-going" -b linkcheck

      - name: Upload built docs
        uses: actions/upload-artifact@v3
        with:
<<<<<<< HEAD
          name: docs-html-${{ github.sha }}
          path: docs/build/html/
=======
          name: docs-results-${{ github.sha }}
          path: _docs/build/html/
>>>>>>> a57b1ae5
        # Use always() to always run this step to publish test results when there are test failures
        if: success()<|MERGE_RESOLUTION|>--- conflicted
+++ resolved
@@ -106,12 +106,7 @@
       - name: Upload built docs
         uses: actions/upload-artifact@v3
         with:
-<<<<<<< HEAD
           name: docs-html-${{ github.sha }}
-          path: docs/build/html/
-=======
-          name: docs-results-${{ github.sha }}
           path: _docs/build/html/
->>>>>>> a57b1ae5
         # Use always() to always run this step to publish test results when there are test failures
         if: success()