name: CI testing

# see: https://help.github.com/en/actions/reference/events-that-trigger-workflows
on:  # Trigger the workflow on push or pull request
  pull_request: {}

concurrency:
  group: ${{ github.workflow }}-${{ github.head_ref }}
  cancel-in-progress: true

jobs:
  nbval:
    runs-on: ${{ matrix.os }}
    strategy:
      fail-fast: false
      matrix:
        os: [ubuntu-20.04]
        python-version: [3.8]
    # Timeout: https://stackoverflow.com/a/59076067/4521646
    timeout-minutes: 55
    env:
      PATH_DATASETS: ${{ github.workspace }}/.datasets

    steps:
      - uses: actions/checkout@v2
        with:
          fetch-depth: 0  # fetch all history for all branches and tags
      - name: Set up Python ${{ matrix.python-version }}
        uses: actions/setup-python@v2
        with:
          python-version: ${{ matrix.python-version }}

      - name: Cache pip
        uses: actions/cache@v2
        with:
          path: ~/.cache/pip
          key: ${{ runner.os }}-pip-${{ hashFiles('requirements.txt') }}
          restore-keys: ${{ runner.os }}-pip-

      - name: Install dependencies
        run: |
<<<<<<< HEAD
          sudo apt-get update --fix-missing
=======
          sudo apt-get update -q --fix-missing
>>>>>>> aa39ef18
          sudo apt install -y ffmpeg
          pip --version
          pip install --requirement requirements.txt --find-links https://download.pytorch.org/whl/cpu/torch_stable.html
          pip install --requirement requirements/data.txt
          pip list
        shell: bash

      - name: Process folders
        run: |
          mkdir ${PATH_DATASETS}
          head=$(git rev-parse origin/${{ github.base_ref }})
          git diff --name-only $head --output=target-diff.txt
          python .actions/assistant.py group-folders target-diff.txt
          printf "Changed folders:\n"
          cat changed-folders.txt
        shell: bash

      - name: ">> output"
        id: changed
        run: python -c "lines = open('changed-folders.txt').readlines(); print(f'::set-output name=dirs::{len(lines)}')"

      - name: Generate notebook
        if: steps.changed.outputs.dirs != 0
        run: |
          while IFS= read -r line; do
              python .actions/assistant.py convert-ipynb $line
          done <<< $(cat changed-folders.txt)
        shell: bash

      - name: PyTest notebook
        if: success() && steps.changed.outputs.dirs != 0
        env:
          KAGGLE_USERNAME: ${{ secrets.KAGGLE_USERNAME }}
          KAGGLE_KEY: ${{ secrets.KAGGLE_KEY }}
        run: |
          set -e
          sudo apt install -y tree
          while IFS= read -r line; do
              python .actions/assistant.py bash-test $line
              cat .actions/_ipynb-test.sh
              bash .actions/_ipynb-test.sh
          done <<< $(cat changed-folders.txt)
        shell: bash<|MERGE_RESOLUTION|>--- conflicted
+++ resolved
@@ -39,11 +39,7 @@
 
       - name: Install dependencies
         run: |
-<<<<<<< HEAD
-          sudo apt-get update --fix-missing
-=======
           sudo apt-get update -q --fix-missing
->>>>>>> aa39ef18
           sudo apt install -y ffmpeg
           pip --version
           pip install --requirement requirements.txt --find-links https://download.pytorch.org/whl/cpu/torch_stable.html
